from copy import deepcopy
from time import sleep
import pytest
<<<<<<< HEAD
from copy import deepcopy
from ding.envs import BaseEnvManager
from ding.framework.context import BattleContext
from ding.framework.middleware.tests.league_config import cfg
from ding.framework.middleware import LeagueActor, LeagueCoordinator, StepLeagueActor
from ding.league.player import PlayerMeta
from ding.framework.storage import FileStorage
=======
import os
>>>>>>> 400a19d1

from ding.envs import BaseEnvManager
from ding.model import VAC
from ding.framework.task import task, Parallel
from ding.framework.middleware import LeagueCoordinator, LeagueActor, LeagueLearner
from ding.framework.middleware.functional.actor_data import ActorData
from ding.framework.middleware.tests import cfg, MockLeague, MockLogger
from dizoo.distar.envs.distar_env import DIStarEnv
from ding.framework.middleware.tests.mock_for_test import DIStarMockPolicy
from distar.ctools.utils import read_config

N_ACTORS = 1
N_LEARNERS = 1


def prepare_test():
    global cfg
    cfg = deepcopy(cfg)
    env_cfg = read_config(
        os.path.join(os.path.dirname(__file__), '../../../../dizoo/distar/envs/tests/test_distar_config.yaml')
    )

    def env_fn():
        env = BaseEnvManager(
            env_fn=[lambda: DIStarEnv(env_cfg) for _ in range(cfg.env.collector_env_num)], cfg=cfg.env.manager
        )
        env.seed(cfg.seed)
        return env

    def policy_fn():
        model = VAC(**cfg.policy.model)
        policy = DIStarMockPolicy(cfg.policy, model=model)
        return policy

    return cfg, env_fn, policy_fn


def _main():
    cfg, env_fn, policy_fn = prepare_test()
    league = MockLeague(cfg.policy.other.league)

<<<<<<< HEAD
    with task.start(async_mode=True, ctx=BattleContext()):
=======
    with task.start(async_mode=True):
        print("node id:", task.router.node_id)
>>>>>>> 400a19d1
        if task.router.node_id == 0:
            task.use(LeagueCoordinator(league))
        elif task.router.node_id <= N_ACTORS:
            task.use(LeagueActor(cfg, env_fn, policy_fn))
        else:
            n_players = len(league.active_players_ids)
            player = league.active_players[task.router.node_id % n_players]
            learner = LeagueLearner(cfg, policy_fn, player)
            learner._learner._tb_logger = MockLogger()
            task.use(learner)

        task.run(max_step=300)


@pytest.mark.unittest
def test_league_actor():
    Parallel.runner(n_parallel_workers=N_ACTORS + N_LEARNERS + 1, protocol="tcp", topology="mesh")(_main)


if __name__ == '__main__':
    Parallel.runner(n_parallel_workers=N_ACTORS + N_LEARNERS + 1, protocol="tcp", topology="mesh")(_main)
<|MERGE_RESOLUTION|>--- conflicted
+++ resolved
@@ -1,82 +1,72 @@
-from copy import deepcopy
-from time import sleep
-import pytest
-<<<<<<< HEAD
-from copy import deepcopy
-from ding.envs import BaseEnvManager
-from ding.framework.context import BattleContext
-from ding.framework.middleware.tests.league_config import cfg
-from ding.framework.middleware import LeagueActor, LeagueCoordinator, StepLeagueActor
-from ding.league.player import PlayerMeta
-from ding.framework.storage import FileStorage
-=======
-import os
->>>>>>> 400a19d1
-
-from ding.envs import BaseEnvManager
-from ding.model import VAC
-from ding.framework.task import task, Parallel
-from ding.framework.middleware import LeagueCoordinator, LeagueActor, LeagueLearner
-from ding.framework.middleware.functional.actor_data import ActorData
-from ding.framework.middleware.tests import cfg, MockLeague, MockLogger
-from dizoo.distar.envs.distar_env import DIStarEnv
-from ding.framework.middleware.tests.mock_for_test import DIStarMockPolicy
-from distar.ctools.utils import read_config
-
-N_ACTORS = 1
-N_LEARNERS = 1
-
-
-def prepare_test():
-    global cfg
-    cfg = deepcopy(cfg)
-    env_cfg = read_config(
-        os.path.join(os.path.dirname(__file__), '../../../../dizoo/distar/envs/tests/test_distar_config.yaml')
-    )
-
-    def env_fn():
-        env = BaseEnvManager(
-            env_fn=[lambda: DIStarEnv(env_cfg) for _ in range(cfg.env.collector_env_num)], cfg=cfg.env.manager
-        )
-        env.seed(cfg.seed)
-        return env
-
-    def policy_fn():
-        model = VAC(**cfg.policy.model)
-        policy = DIStarMockPolicy(cfg.policy, model=model)
-        return policy
-
-    return cfg, env_fn, policy_fn
-
-
-def _main():
-    cfg, env_fn, policy_fn = prepare_test()
-    league = MockLeague(cfg.policy.other.league)
-
-<<<<<<< HEAD
-    with task.start(async_mode=True, ctx=BattleContext()):
-=======
-    with task.start(async_mode=True):
-        print("node id:", task.router.node_id)
->>>>>>> 400a19d1
-        if task.router.node_id == 0:
-            task.use(LeagueCoordinator(league))
-        elif task.router.node_id <= N_ACTORS:
-            task.use(LeagueActor(cfg, env_fn, policy_fn))
-        else:
-            n_players = len(league.active_players_ids)
-            player = league.active_players[task.router.node_id % n_players]
-            learner = LeagueLearner(cfg, policy_fn, player)
-            learner._learner._tb_logger = MockLogger()
-            task.use(learner)
-
-        task.run(max_step=300)
-
-
-@pytest.mark.unittest
-def test_league_actor():
-    Parallel.runner(n_parallel_workers=N_ACTORS + N_LEARNERS + 1, protocol="tcp", topology="mesh")(_main)
-
-
-if __name__ == '__main__':
-    Parallel.runner(n_parallel_workers=N_ACTORS + N_LEARNERS + 1, protocol="tcp", topology="mesh")(_main)
+from copy import deepcopy
+from time import sleep
+import pytest
+from copy import deepcopy
+from ding.envs import BaseEnvManager
+from ding.framework.context import BattleContext
+from ding.framework.middleware.tests.league_config import cfg
+from ding.framework.middleware import LeagueActor, LeagueCoordinator
+
+from ding.envs import BaseEnvManager
+from ding.model import VAC
+from ding.framework.task import task, Parallel
+from ding.framework.middleware import LeagueCoordinator, LeagueActor, LeagueLearner
+from ding.framework.middleware.tests import cfg, MockLeague, MockLogger
+from dizoo.distar.envs.distar_env import DIStarEnv
+from ding.framework.middleware.tests.mock_for_test import DIStarMockPolicy
+from distar.ctools.utils import read_config
+import os
+
+N_ACTORS = 1
+N_LEARNERS = 1
+
+
+def prepare_test():
+    global cfg
+    cfg = deepcopy(cfg)
+    env_cfg = read_config(
+        os.path.join(os.path.dirname(__file__), '../../../../dizoo/distar/envs/tests/test_distar_config.yaml')
+    )
+
+    def env_fn():
+        env = BaseEnvManager(
+            env_fn=[lambda: DIStarEnv(env_cfg) for _ in range(cfg.env.collector_env_num)], cfg=cfg.env.manager
+        )
+        env.seed(cfg.seed)
+        return env
+
+    def policy_fn():
+        model = VAC(**cfg.policy.model)
+        policy = DIStarMockPolicy(cfg.policy, model=model)
+        return policy
+
+    return cfg, env_fn, policy_fn
+
+
+def _main():
+    cfg, env_fn, policy_fn = prepare_test()
+    league = MockLeague(cfg.policy.other.league)
+
+    with task.start(async_mode=True, ctx=BattleContext()):
+        print("node id:", task.router.node_id)
+        if task.router.node_id == 0:
+            task.use(LeagueCoordinator(league))
+        elif task.router.node_id <= N_ACTORS:
+            task.use(LeagueActor(cfg, env_fn, policy_fn))
+        else:
+            n_players = len(league.active_players_ids)
+            player = league.active_players[task.router.node_id % n_players]
+            learner = LeagueLearner(cfg, policy_fn, player)
+            learner._learner._tb_logger = MockLogger()
+            task.use(learner)
+
+        task.run(max_step=300)
+
+
+@pytest.mark.unittest
+def test_league_actor():
+    Parallel.runner(n_parallel_workers=N_ACTORS + N_LEARNERS + 1, protocol="tcp", topology="mesh")(_main)
+
+
+if __name__ == '__main__':
+    Parallel.runner(n_parallel_workers=N_ACTORS + N_LEARNERS + 1, protocol="tcp", topology="mesh")(_main)