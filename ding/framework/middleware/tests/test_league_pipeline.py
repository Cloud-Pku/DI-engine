import logging
import pytest
from easydict import EasyDict
from copy import deepcopy
from ding.data import DequeBuffer
from ding.envs import BaseEnvManager, EnvSupervisor
from ding.framework.supervisor import ChildType
from ding.framework.context import BattleContext
from ding.framework.middleware import StepLeagueActor, LeagueCoordinator, LeagueLearnerCommunicator, data_pusher, OffPolicyLearner
from ding.framework.middleware.tests.mock_for_test import DIStarMockPolicy, DIStarMockPolicyCollect, battle_inferencer_for_distar, battle_rolloutor_for_distar
from ding.framework.task import task, Parallel
from ding.league.v2 import BaseLeague
from dizoo.distar.config import distar_cfg
from dizoo.distar.envs.distar_env import DIStarEnv
from ding.framework.middleware.tests.mock_for_test import DIStarMockPolicy, DIStarMockPolicyCollect, \
    battle_inferencer_for_distar, battle_rolloutor_for_distar
from unittest.mock import patch

env_cfg = dict(
    actor=dict(job_type='train', ),
    env=dict(
        map_name='KingsCove',
        player_ids=['agent1', 'agent2'],
        races=['zerg', 'zerg'],
        map_size_resolutions=[True, True],  # if True, ignore minimap_resolutions
        minimap_resolutions=[[160, 152], [160, 152]],
        realtime=False,
        replay_dir='.',
        random_seed='none',
        game_steps_per_episode=100000,
        update_bot_obs=False,
        save_replay_episodes=1,
        update_both_obs=False,
        version='4.10.0',
    ),
)
env_cfg = EasyDict(env_cfg)
cfg = deepcopy(distar_cfg)


class PrepareTest():

    @classmethod
    def get_env_fn(cls):
        return DIStarEnv(env_cfg)

    @classmethod
    def get_env_supervisor(cls):
        env = EnvSupervisor(
            type_=ChildType.THREAD,
            env_fn=[cls.get_env_fn for _ in range(cfg.env.collector_env_num)],
            **cfg.env.manager
        )
        env.seed(cfg.seed)
        return env

    @classmethod
    def policy_fn(cls):
        policy = DIStarMockPolicy(DIStarMockPolicy.default_config(), enable_field=['learn'])
        return policy

    @classmethod
    def collect_policy_fn(cls):
        policy = DIStarMockPolicyCollect()
        return policy


def main():
<<<<<<< HEAD
    logging.getLogger().setLevel(logging.INFO)
=======
    logging.disable(logging.WARNING)
    # cfg, env_fn, policy_fn, collect_policy_fn = prepare_test()
>>>>>>> 763b6279
    league = BaseLeague(cfg.policy.other.league)
    N_PLAYERS = len(league.active_players_ids)
    print("League: n_players =", N_PLAYERS)

    with task.start(async_mode=True, ctx=BattleContext()),\
      patch("ding.framework.middleware.collector.battle_inferencer", battle_inferencer_for_distar),\
      patch("ding.framework.middleware.collector.battle_rolloutor", battle_rolloutor_for_distar):
        print("node id:", task.router.node_id)
        if task.router.node_id == 0:
            task.use(LeagueCoordinator(cfg, league))
        elif task.router.node_id <= N_PLAYERS:
            cfg.policy.collect.unroll_len = 1
<<<<<<< HEAD
=======
            buffer_ = DequeBuffer(size=cfg.policy.other.replay_buffer.replay_buffer_size)
>>>>>>> 763b6279
            player = league.active_players[task.router.node_id % N_PLAYERS]

            buffer_ = DequeBuffer(size=cfg.policy.other.replay_buffer.replay_buffer_size)
            policy = PrepareTest.policy_fn()

            task.use(LeagueLearnerCommunicator(cfg, policy.learn_mode, player))
            task.use(data_pusher(cfg, buffer_))
            task.use(OffPolicyLearner(cfg, policy.learn_mode, buffer_))
        else:
            task.use(StepLeagueActor(cfg, PrepareTest.get_env_supervisor, PrepareTest.collect_policy_fn))

        task.run()


@pytest.mark.unittest
def test_league_pipeline():
    Parallel.runner(n_parallel_workers=4, protocol="tcp", topology="mesh")(main)


if __name__ == "__main__":
    Parallel.runner(n_parallel_workers=4, protocol="tcp", topology="mesh")(main)
<|MERGE_RESOLUTION|>--- conflicted
+++ resolved
@@ -1,111 +1,104 @@
-import logging
-import pytest
-from easydict import EasyDict
-from copy import deepcopy
-from ding.data import DequeBuffer
-from ding.envs import BaseEnvManager, EnvSupervisor
-from ding.framework.supervisor import ChildType
-from ding.framework.context import BattleContext
-from ding.framework.middleware import StepLeagueActor, LeagueCoordinator, LeagueLearnerCommunicator, data_pusher, OffPolicyLearner
-from ding.framework.middleware.tests.mock_for_test import DIStarMockPolicy, DIStarMockPolicyCollect, battle_inferencer_for_distar, battle_rolloutor_for_distar
-from ding.framework.task import task, Parallel
-from ding.league.v2 import BaseLeague
-from dizoo.distar.config import distar_cfg
-from dizoo.distar.envs.distar_env import DIStarEnv
-from ding.framework.middleware.tests.mock_for_test import DIStarMockPolicy, DIStarMockPolicyCollect, \
-    battle_inferencer_for_distar, battle_rolloutor_for_distar
-from unittest.mock import patch
-
-env_cfg = dict(
-    actor=dict(job_type='train', ),
-    env=dict(
-        map_name='KingsCove',
-        player_ids=['agent1', 'agent2'],
-        races=['zerg', 'zerg'],
-        map_size_resolutions=[True, True],  # if True, ignore minimap_resolutions
-        minimap_resolutions=[[160, 152], [160, 152]],
-        realtime=False,
-        replay_dir='.',
-        random_seed='none',
-        game_steps_per_episode=100000,
-        update_bot_obs=False,
-        save_replay_episodes=1,
-        update_both_obs=False,
-        version='4.10.0',
-    ),
-)
-env_cfg = EasyDict(env_cfg)
-cfg = deepcopy(distar_cfg)
-
-
-class PrepareTest():
-
-    @classmethod
-    def get_env_fn(cls):
-        return DIStarEnv(env_cfg)
-
-    @classmethod
-    def get_env_supervisor(cls):
-        env = EnvSupervisor(
-            type_=ChildType.THREAD,
-            env_fn=[cls.get_env_fn for _ in range(cfg.env.collector_env_num)],
-            **cfg.env.manager
-        )
-        env.seed(cfg.seed)
-        return env
-
-    @classmethod
-    def policy_fn(cls):
-        policy = DIStarMockPolicy(DIStarMockPolicy.default_config(), enable_field=['learn'])
-        return policy
-
-    @classmethod
-    def collect_policy_fn(cls):
-        policy = DIStarMockPolicyCollect()
-        return policy
-
-
-def main():
-<<<<<<< HEAD
-    logging.getLogger().setLevel(logging.INFO)
-=======
-    logging.disable(logging.WARNING)
-    # cfg, env_fn, policy_fn, collect_policy_fn = prepare_test()
->>>>>>> 763b6279
-    league = BaseLeague(cfg.policy.other.league)
-    N_PLAYERS = len(league.active_players_ids)
-    print("League: n_players =", N_PLAYERS)
-
-    with task.start(async_mode=True, ctx=BattleContext()),\
-      patch("ding.framework.middleware.collector.battle_inferencer", battle_inferencer_for_distar),\
-      patch("ding.framework.middleware.collector.battle_rolloutor", battle_rolloutor_for_distar):
-        print("node id:", task.router.node_id)
-        if task.router.node_id == 0:
-            task.use(LeagueCoordinator(cfg, league))
-        elif task.router.node_id <= N_PLAYERS:
-            cfg.policy.collect.unroll_len = 1
-<<<<<<< HEAD
-=======
-            buffer_ = DequeBuffer(size=cfg.policy.other.replay_buffer.replay_buffer_size)
->>>>>>> 763b6279
-            player = league.active_players[task.router.node_id % N_PLAYERS]
-
-            buffer_ = DequeBuffer(size=cfg.policy.other.replay_buffer.replay_buffer_size)
-            policy = PrepareTest.policy_fn()
-
-            task.use(LeagueLearnerCommunicator(cfg, policy.learn_mode, player))
-            task.use(data_pusher(cfg, buffer_))
-            task.use(OffPolicyLearner(cfg, policy.learn_mode, buffer_))
-        else:
-            task.use(StepLeagueActor(cfg, PrepareTest.get_env_supervisor, PrepareTest.collect_policy_fn))
-
-        task.run()
-
-
-@pytest.mark.unittest
-def test_league_pipeline():
-    Parallel.runner(n_parallel_workers=4, protocol="tcp", topology="mesh")(main)
-
-
-if __name__ == "__main__":
-    Parallel.runner(n_parallel_workers=4, protocol="tcp", topology="mesh")(main)
+import logging
+import pytest
+from easydict import EasyDict
+from copy import deepcopy
+from ding.data import DequeBuffer
+from ding.envs import BaseEnvManager, EnvSupervisor
+from ding.framework.supervisor import ChildType
+from ding.framework.context import BattleContext
+from ding.framework.middleware import StepLeagueActor, LeagueCoordinator, LeagueLearnerCommunicator, data_pusher, OffPolicyLearner
+from ding.framework.middleware.tests.mock_for_test import DIStarMockPolicy, DIStarMockPolicyCollect, battle_inferencer_for_distar, battle_rolloutor_for_distar
+from ding.framework.task import task, Parallel
+from ding.league.v2 import BaseLeague
+from dizoo.distar.config import distar_cfg
+from dizoo.distar.envs.distar_env import DIStarEnv
+from ding.framework.middleware.tests.mock_for_test import DIStarMockPolicy, DIStarMockPolicyCollect, \
+    battle_inferencer_for_distar, battle_rolloutor_for_distar
+from unittest.mock import patch
+
+env_cfg = dict(
+    actor=dict(job_type='train', ),
+    env=dict(
+        map_name='KingsCove',
+        player_ids=['agent1', 'agent2'],
+        races=['zerg', 'zerg'],
+        map_size_resolutions=[True, True],  # if True, ignore minimap_resolutions
+        minimap_resolutions=[[160, 152], [160, 152]],
+        realtime=False,
+        replay_dir='.',
+        random_seed='none',
+        game_steps_per_episode=100000,
+        update_bot_obs=False,
+        save_replay_episodes=1,
+        update_both_obs=False,
+        version='4.10.0',
+    ),
+)
+env_cfg = EasyDict(env_cfg)
+cfg = deepcopy(distar_cfg)
+
+
+class PrepareTest():
+
+    @classmethod
+    def get_env_fn(cls):
+        return DIStarEnv(env_cfg)
+
+    @classmethod
+    def get_env_supervisor(cls):
+        env = EnvSupervisor(
+            type_=ChildType.THREAD,
+            env_fn=[cls.get_env_fn for _ in range(cfg.env.collector_env_num)],
+            **cfg.env.manager
+        )
+        env.seed(cfg.seed)
+        return env
+
+    @classmethod
+    def policy_fn(cls):
+        policy = DIStarMockPolicy(DIStarMockPolicy.default_config(), enable_field=['learn'])
+        return policy
+
+    @classmethod
+    def collect_policy_fn(cls):
+        policy = DIStarMockPolicyCollect()
+        return policy
+
+
+def main():
+    logging.disable(logging.WARNING)
+    # cfg, env_fn, policy_fn, collect_policy_fn = prepare_test()
+    league = BaseLeague(cfg.policy.other.league)
+    N_PLAYERS = len(league.active_players_ids)
+    print("League: n_players =", N_PLAYERS)
+
+    with task.start(async_mode=True, ctx=BattleContext()),\
+      patch("ding.framework.middleware.collector.battle_inferencer", battle_inferencer_for_distar),\
+      patch("ding.framework.middleware.collector.battle_rolloutor", battle_rolloutor_for_distar):
+        print("node id:", task.router.node_id)
+        if task.router.node_id == 0:
+            task.use(LeagueCoordinator(cfg, league))
+        elif task.router.node_id <= N_PLAYERS:
+            cfg.policy.collect.unroll_len = 1
+            buffer_ = DequeBuffer(size=cfg.policy.other.replay_buffer.replay_buffer_size)
+            player = league.active_players[task.router.node_id % N_PLAYERS]
+
+            buffer_ = DequeBuffer(size=cfg.policy.other.replay_buffer.replay_buffer_size)
+            policy = PrepareTest.policy_fn()
+
+            task.use(LeagueLearnerCommunicator(cfg, policy.learn_mode, player))
+            task.use(data_pusher(cfg, buffer_))
+            task.use(OffPolicyLearner(cfg, policy.learn_mode, buffer_))
+        else:
+            task.use(StepLeagueActor(cfg, PrepareTest.get_env_supervisor, PrepareTest.collect_policy_fn))
+
+        task.run()
+
+
+@pytest.mark.unittest
+def test_league_pipeline():
+    Parallel.runner(n_parallel_workers=4, protocol="tcp", topology="mesh")(main)
+
+
+if __name__ == "__main__":
+    Parallel.runner(n_parallel_workers=4, protocol="tcp", topology="mesh")(main)