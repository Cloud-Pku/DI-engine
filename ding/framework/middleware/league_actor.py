--- conflicted
+++ resolved
@@ -1,285 +1,262 @@
-from ding.framework import task, EventEnum
-import logging
-
-from typing import Dict, Callable
-
-from easydict import EasyDict
-
-from ding.framework import BattleContext
-from ding.league.v2.base_league import Job
-from ding.policy import Policy
-from ding.framework.middleware.league_learner import LearnerModel
-from ding.framework.middleware import BattleEpisodeCollector, BattleStepCollector, gae_estimator
-from ding.framework.middleware.functional import ActorData
-from ding.league.player import PlayerMeta
-from threading import Lock
-import queue
-
-
-class LeagueActor:
-
-    def __init__(self, cfg: EasyDict, env_fn: Callable, policy_fn: Callable):
-        self.cfg = cfg
-        self.env_fn = env_fn
-        self.env_num = env_fn().env_num
-        self.policy_fn = policy_fn
-        self.n_rollout_samples = self.cfg.policy.collect.get("n_rollout_samples") or 0
-        self._collectors: Dict[str, BattleEpisodeCollector] = {}
-        self.all_policies: Dict[str, "Policy.collect_function"] = {}
-        task.on(EventEnum.COORDINATOR_DISPATCH_ACTOR_JOB.format(actor_id=task.router.node_id), self._on_league_job)
-        task.on(EventEnum.LEARNER_SEND_MODEL, self._on_learner_model)
-        self.job_queue = queue.Queue()
-        self.model_dict = {}
-        self.model_dict_lock = Lock()
-        self._step = 0
-
-    def _on_learner_model(self, learner_model: "LearnerModel"):
-        """
-        If get newest learner model, put it inside model_queue.
-        """
-        print("receive model from learner")
-        with self.model_dict_lock:
-            self.model_dict[learner_model.player_id] = learner_model
-
-    def _on_league_job(self, job: "Job"):
-        """
-        Deal with job distributed by coordinator, put it inside job_queue.
-        """
-        self.job_queue.put(job)
-
-    def _get_collector(self, player_id: str, agent_num: int):
-        if self._collectors.get(player_id):
-            return self._collectors.get(player_id)
-        cfg = self.cfg
-        env = self.env_fn()
-<<<<<<< HEAD
-        collector = task.wrap(BattleEpisodeCollector(cfg.policy.collect.collector, env, self.n_rollout_samples, self.model_dict, self.all_policies, agent_num))
-=======
-        collector = task.wrap(
-            BattleCollector(
-                cfg.policy.collect.collector, env, self.n_rollout_samples, self.model_dict, self.all_policies
-            )
-        )
->>>>>>> 400a19d1
-        self._collectors[player_id] = collector
-        return collector
-
-    def _get_policy(self, player: "PlayerMeta") -> "Policy.collect_function":
-        player_id = player.player_id
-        if self.all_policies.get(player_id):
-            return self.all_policies.get(player_id)
-        policy: "Policy.collect_function" = self.policy_fn().collect_mode
-        self.all_policies[player_id] = policy
-        if "historical" in player.player_id:
-            policy.load_state_dict(player.checkpoint.load())
-
-        return policy
-
-    def _get_job(self):
-        if self.job_queue.empty():
-            task.emit(EventEnum.ACTOR_GREETING, task.router.node_id)
-        job = None
-
-        try:
-            job = self.job_queue.get(timeout=10)
-        except queue.Empty:
-            logging.warning("For actor_{}, no Job get from coordinator".format(task.router.node_id))
-
-        return job
-
-    def _get_current_policies(self, job):
-        current_policies = []
-        main_player: "PlayerMeta" = None
-        for player in job.players:
-            current_policies.append(self._get_policy(player))
-            if player.player_id == job.launch_player:
-                main_player = player
-        assert main_player, "can not find active player, on actor: {}".format(task.router.node_id)
-
-        if current_policies is not None:
-            assert len(current_policies) > 1, "battle collector needs more than 1 policies"
-            for p in current_policies:
-                p.reset()
-        else:
-            raise RuntimeError('current_policies should not be None')
-
-        return main_player, current_policies
-
-    def __call__(self, ctx: "BattleContext"):
-
-        ctx.job = self._get_job()
-        if ctx.job is None:
-            return
-<<<<<<< HEAD
-        
-        collector = self._get_collector(ctx.job.launch_player, len(ctx.job.players))
-=======
-
-        collector = self._get_collector(ctx.job.launch_player)
->>>>>>> 400a19d1
-
-        main_player, ctx.current_policies = self._get_current_policies(ctx.job)
-
-        _default_n_episode = ctx.current_policies[0].get_attribute('cfg').collect.get('n_episode', None)
-        if ctx.n_episode is None:
-            if _default_n_episode is None:
-                raise RuntimeError("Please specify collect n_episode")
-            else:
-                ctx.n_episode = _default_n_episode
-        assert ctx.n_episode >= self.env_num, "Please make sure n_episode >= env_num"
-
-        ctx.agent_num = len(ctx.current_policies)
-        ctx.train_iter = main_player.total_agent_step
-        ctx.episode_info = [[] for _ in range(ctx.agent_num)]
-        ctx.remain_episode = ctx.n_episode
-        while True:
-            collector(ctx)
-
-            if not ctx.job.is_eval and len(ctx.episodes[0]) > 0:
-                actor_data = ActorData(env_step=ctx.total_envstep_count, train_data=ctx.episodes[0])
-                task.emit(EventEnum.ACTOR_SEND_DATA.format(player=ctx.job.launch_player), actor_data)
-                ctx.episodes = []
-            if ctx.job_finish is True:
-                ctx.job.result = [e['result'] for e in ctx.episode_info[0]]
-                task.emit(EventEnum.ACTOR_FINISH_JOB, ctx.job)
-                ctx.episode_info = [[] for _ in range(ctx.agent_num)]
-                break
-
-
-class StepLeagueActor:
-
-    def __init__(self, cfg: EasyDict, env_fn: Callable, policy_fn: Callable):
-        self.cfg = cfg
-        self.env_fn = env_fn
-        self.env_num = env_fn().env_num
-        self.policy_fn = policy_fn
-        self.n_rollout_samples = self.cfg.policy.collect.get("n_rollout_samples") or 0
-        self.n_sample = self.cfg.policy.collect.get("n_sample") or 1
-        self.unroll_len = self.cfg.policy.collect.get("unroll_len") or 1
-        self._collectors: Dict[str, BattleEpisodeCollector] = {}
-        self.all_policies: Dict[str, "Policy.collect_function"] = {}
-        task.on(EventEnum.COORDINATOR_DISPATCH_ACTOR_JOB.format(actor_id=task.router.node_id), self._on_league_job)
-        task.on(EventEnum.LEARNER_SEND_MODEL, self._on_learner_model)
-        self.job_queue = queue.Queue()
-        self.model_dict = {}
-        self.model_dict_lock = Lock()
-
-        self._gae_estimator = gae_estimator(cfg, policy_fn().collect_mode)
-
-    def _on_learner_model(self, learner_model: "LearnerModel"):
-        """
-        If get newest learner model, put it inside model_queue.
-        """
-        with self.model_dict_lock:
-            self.model_dict[learner_model.player_id] = learner_model
-
-    def _on_league_job(self, job: "Job"):
-        """
-        Deal with job distributed by coordinator, put it inside job_queue.
-        """
-        self.job_queue.put(job)
-
-    def _get_collector(self, player_id: str, agent_num: int):
-        if self._collectors.get(player_id):
-            return self._collectors.get(player_id)
-        cfg = self.cfg
-        env = self.env_fn()
-        collector = task.wrap(BattleStepCollector(cfg.policy.collect.collector, env, self.n_rollout_samples, self.model_dict, self.all_policies, agent_num))
-        self._collectors[player_id] = collector
-        return collector
-
-    def _get_policy(self, player: "PlayerMeta") -> "Policy.collect_function":
-        player_id = player.player_id
-        if self.all_policies.get(player_id):
-            return self.all_policies.get(player_id)
-        policy: "Policy.collect_function" = self.policy_fn().collect_mode
-        self.all_policies[player_id] = policy
-        if "historical" in player.player_id:
-            policy.load_state_dict(player.checkpoint.load())
-
-        return policy
-
-    def _get_job(self):
-        if self.job_queue.empty():
-            task.emit(EventEnum.ACTOR_GREETING, task.router.node_id)
-        job = None
-
-        try:
-            job = self.job_queue.get(timeout=10)
-        except queue.Empty:
-            logging.warning("For actor_{}, no Job get from coordinator".format(task.router.node_id))
-        
-        return job 
-
-    def _get_current_policies(self, job):
-        current_policies = []
-        main_player: "PlayerMeta" = None
-        for player in job.players:
-            current_policies.append(self._get_policy(player))
-            if player.player_id == job.launch_player:
-                main_player = player
-        assert main_player, "can not find active player, on actor: {}".format(task.router.node_id)
-
-        if current_policies is not None:
-            assert len(current_policies) > 1, "battle collector needs more than 1 policies"
-            for p in current_policies:
-                p.reset()
-        else:
-            raise RuntimeError('current_policies should not be None')
-
-        return main_player, current_policies
-
-
-    def __call__(self, ctx: "BattleContext"):
-
-        ctx.job = self._get_job()
-        if ctx.job is None:
-            return
-        
-        collector = self._get_collector(ctx.job.launch_player, len(ctx.job.players))
-
-        main_player, ctx.current_policies = self._get_current_policies(ctx.job)
-        ctx.agent_num = len(ctx.current_policies)
-
-        _default_n_episode = ctx.current_policies[0].get_attribute('cfg').collect.get('n_episode', None)
-        if ctx.n_episode is None:
-            if _default_n_episode is None:
-                raise RuntimeError("Please specify collect n_episode")
-            else:
-                ctx.n_episode = _default_n_episode
-        assert ctx.n_episode >= self.env_num, "Please make sure n_episode >= env_num"
-
-        ctx.train_iter = main_player.total_agent_step
-        ctx.episode_info = [[] for _ in range(ctx.agent_num)]
-        ctx.remain_episode = ctx.n_episode
-        ctx.n_sample = self.n_sample 
-        ctx.unroll_len = self.unroll_len
-        while True:
-            collector(ctx)
-
-            if not ctx.job.is_eval and len(ctx.trajectories_list[0]) > 0:
-                ctx.trajectories = ctx.trajectories_list[0]
-                ctx.trajectory_end_idx = ctx.trajectory_end_idx_list[0]
-                self._gae_estimator(ctx)
-                actor_data = ActorData(env_step=ctx.total_envstep_count, train_data=ctx.train_data)
-                task.emit(EventEnum.ACTOR_SEND_DATA.format(player=ctx.job.launch_player), actor_data)
-
-<<<<<<< HEAD
-                ctx.trajectories_list = []
-                ctx.trajectory_end_idx_list = []
-                ctx.trajectories = []
-                ctx.trajectory_end_idx = None
-
-            if ctx.job_finish is True:
-                ctx.job.result = [e['result'] for e in ctx.episode_info[0]]
-                task.emit(EventEnum.ACTOR_FINISH_JOB, ctx.job)
-                ctx.episode_info = [[] for _ in range(ctx.agent_num)]
-                break
-
-
-=======
-        collector(ctx)
-        logging.info("{} Step: {}".format(self.__class__, self._step))
-        self._step += 1
-
->>>>>>> 400a19d1
+from ding.framework import task, EventEnum
+import logging
+
+from typing import Dict, Callable
+
+from easydict import EasyDict
+
+from ding.framework import BattleContext
+from ding.league.v2.base_league import Job
+from ding.policy import Policy
+from ding.framework.middleware.league_learner import LearnerModel
+from ding.framework.middleware import BattleEpisodeCollector, BattleStepCollector, gae_estimator
+from ding.framework.middleware.functional import ActorData
+from ding.league.player import PlayerMeta
+from threading import Lock
+import queue
+
+
+class LeagueActor:
+
+    def __init__(self, cfg: EasyDict, env_fn: Callable, policy_fn: Callable):
+        self.cfg = cfg
+        self.env_fn = env_fn
+        self.env_num = env_fn().env_num
+        self.policy_fn = policy_fn
+        self.n_rollout_samples = self.cfg.policy.collect.get("n_rollout_samples") or 0
+        self._collectors: Dict[str, BattleEpisodeCollector] = {}
+        self.all_policies: Dict[str, "Policy.collect_function"] = {}
+        task.on(EventEnum.COORDINATOR_DISPATCH_ACTOR_JOB.format(actor_id=task.router.node_id), self._on_league_job)
+        task.on(EventEnum.LEARNER_SEND_MODEL, self._on_learner_model)
+        self.job_queue = queue.Queue()
+        self.model_dict = {}
+        self.model_dict_lock = Lock()
+
+    def _on_learner_model(self, learner_model: "LearnerModel"):
+        """
+        If get newest learner model, put it inside model_queue.
+        """
+        print("receive model from learner")
+        with self.model_dict_lock:
+            self.model_dict[learner_model.player_id] = learner_model
+
+    def _on_league_job(self, job: "Job"):
+        """
+        Deal with job distributed by coordinator, put it inside job_queue.
+        """
+        self.job_queue.put(job)
+
+    def _get_collector(self, player_id: str, agent_num: int):
+        if self._collectors.get(player_id):
+            return self._collectors.get(player_id)
+        cfg = self.cfg
+        env = self.env_fn()
+        collector = task.wrap(BattleEpisodeCollector(cfg.policy.collect.collector, env, self.n_rollout_samples, self.model_dict, self.all_policies, agent_num))
+        self._collectors[player_id] = collector
+        return collector
+
+    def _get_policy(self, player: "PlayerMeta") -> "Policy.collect_function":
+        player_id = player.player_id
+        if self.all_policies.get(player_id):
+            return self.all_policies.get(player_id)
+        policy: "Policy.collect_function" = self.policy_fn().collect_mode
+        self.all_policies[player_id] = policy
+        if "historical" in player.player_id:
+            policy.load_state_dict(player.checkpoint.load())
+
+        return policy
+
+    def _get_job(self):
+        if self.job_queue.empty():
+            task.emit(EventEnum.ACTOR_GREETING, task.router.node_id)
+        job = None
+
+        try:
+            job = self.job_queue.get(timeout=10)
+        except queue.Empty:
+            logging.warning("For actor_{}, no Job get from coordinator".format(task.router.node_id))
+
+        return job
+
+    def _get_current_policies(self, job):
+        current_policies = []
+        main_player: "PlayerMeta" = None
+        for player in job.players:
+            current_policies.append(self._get_policy(player))
+            if player.player_id == job.launch_player:
+                main_player = player
+        assert main_player, "can not find active player, on actor: {}".format(task.router.node_id)
+
+        if current_policies is not None:
+            assert len(current_policies) > 1, "battle collector needs more than 1 policies"
+            for p in current_policies:
+                p.reset()
+        else:
+            raise RuntimeError('current_policies should not be None')
+
+        return main_player, current_policies
+
+    def __call__(self, ctx: "BattleContext"):
+
+        ctx.job = self._get_job()
+        if ctx.job is None:
+            return
+        
+        collector = self._get_collector(ctx.job.launch_player, len(ctx.job.players))
+
+        main_player, ctx.current_policies = self._get_current_policies(ctx.job)
+
+        _default_n_episode = ctx.current_policies[0].get_attribute('cfg').collect.get('n_episode', None)
+        if ctx.n_episode is None:
+            if _default_n_episode is None:
+                raise RuntimeError("Please specify collect n_episode")
+            else:
+                ctx.n_episode = _default_n_episode
+        assert ctx.n_episode >= self.env_num, "Please make sure n_episode >= env_num"
+
+        ctx.agent_num = len(ctx.current_policies)
+        ctx.train_iter = main_player.total_agent_step
+        ctx.episode_info = [[] for _ in range(ctx.agent_num)]
+        ctx.remain_episode = ctx.n_episode
+        while True:
+            collector(ctx)
+
+            if not ctx.job.is_eval and len(ctx.episodes[0]) > 0:
+                actor_data = ActorData(env_step=ctx.total_envstep_count, train_data=ctx.episodes[0])
+                task.emit(EventEnum.ACTOR_SEND_DATA.format(player=ctx.job.launch_player), actor_data)
+                ctx.episodes = []
+            if ctx.job_finish is True:
+                ctx.job.result = [e['result'] for e in ctx.episode_info[0]]
+                task.emit(EventEnum.ACTOR_FINISH_JOB, ctx.job)
+                ctx.episode_info = [[] for _ in range(ctx.agent_num)]
+                break
+
+
+class StepLeagueActor:
+
+    def __init__(self, cfg: EasyDict, env_fn: Callable, policy_fn: Callable):
+        self.cfg = cfg
+        self.env_fn = env_fn
+        self.env_num = env_fn().env_num
+        self.policy_fn = policy_fn
+        self.n_rollout_samples = self.cfg.policy.collect.get("n_rollout_samples") or 0
+        self.n_sample = self.cfg.policy.collect.get("n_sample") or 1
+        self.unroll_len = self.cfg.policy.collect.get("unroll_len") or 1
+        self._collectors: Dict[str, BattleEpisodeCollector] = {}
+        self.all_policies: Dict[str, "Policy.collect_function"] = {}
+        task.on(EventEnum.COORDINATOR_DISPATCH_ACTOR_JOB.format(actor_id=task.router.node_id), self._on_league_job)
+        task.on(EventEnum.LEARNER_SEND_MODEL, self._on_learner_model)
+        self.job_queue = queue.Queue()
+        self.model_dict = {}
+        self.model_dict_lock = Lock()
+
+        self._gae_estimator = gae_estimator(cfg, policy_fn().collect_mode)
+
+    def _on_learner_model(self, learner_model: "LearnerModel"):
+        """
+        If get newest learner model, put it inside model_queue.
+        """
+        with self.model_dict_lock:
+            self.model_dict[learner_model.player_id] = learner_model
+
+    def _on_league_job(self, job: "Job"):
+        """
+        Deal with job distributed by coordinator, put it inside job_queue.
+        """
+        self.job_queue.put(job)
+
+    def _get_collector(self, player_id: str, agent_num: int):
+        if self._collectors.get(player_id):
+            return self._collectors.get(player_id)
+        cfg = self.cfg
+        env = self.env_fn()
+        collector = task.wrap(BattleStepCollector(cfg.policy.collect.collector, env, self.n_rollout_samples, self.model_dict, self.all_policies, agent_num))
+        self._collectors[player_id] = collector
+        return collector
+
+    def _get_policy(self, player: "PlayerMeta") -> "Policy.collect_function":
+        player_id = player.player_id
+        if self.all_policies.get(player_id):
+            return self.all_policies.get(player_id)
+        policy: "Policy.collect_function" = self.policy_fn().collect_mode
+        self.all_policies[player_id] = policy
+        if "historical" in player.player_id:
+            policy.load_state_dict(player.checkpoint.load())
+
+        return policy
+
+    def _get_job(self):
+        if self.job_queue.empty():
+            task.emit(EventEnum.ACTOR_GREETING, task.router.node_id)
+        job = None
+
+        try:
+            job = self.job_queue.get(timeout=10)
+        except queue.Empty:
+            logging.warning("For actor_{}, no Job get from coordinator".format(task.router.node_id))
+        
+        return job 
+
+    def _get_current_policies(self, job):
+        current_policies = []
+        main_player: "PlayerMeta" = None
+        for player in job.players:
+            current_policies.append(self._get_policy(player))
+            if player.player_id == job.launch_player:
+                main_player = player
+        assert main_player, "can not find active player, on actor: {}".format(task.router.node_id)
+
+        if current_policies is not None:
+            assert len(current_policies) > 1, "battle collector needs more than 1 policies"
+            for p in current_policies:
+                p.reset()
+        else:
+            raise RuntimeError('current_policies should not be None')
+
+        return main_player, current_policies
+
+
+    def __call__(self, ctx: "BattleContext"):
+
+        ctx.job = self._get_job()
+        if ctx.job is None:
+            return
+        
+        collector = self._get_collector(ctx.job.launch_player, len(ctx.job.players))
+
+        main_player, ctx.current_policies = self._get_current_policies(ctx.job)
+        ctx.agent_num = len(ctx.current_policies)
+
+        _default_n_episode = ctx.current_policies[0].get_attribute('cfg').collect.get('n_episode', None)
+        if ctx.n_episode is None:
+            if _default_n_episode is None:
+                raise RuntimeError("Please specify collect n_episode")
+            else:
+                ctx.n_episode = _default_n_episode
+        assert ctx.n_episode >= self.env_num, "Please make sure n_episode >= env_num"
+
+        ctx.train_iter = main_player.total_agent_step
+        ctx.episode_info = [[] for _ in range(ctx.agent_num)]
+        ctx.remain_episode = ctx.n_episode
+        ctx.n_sample = self.n_sample 
+        ctx.unroll_len = self.unroll_len
+        while True:
+            collector(ctx)
+
+            if not ctx.job.is_eval and len(ctx.trajectories_list[0]) > 0:
+                ctx.trajectories = ctx.trajectories_list[0]
+                ctx.trajectory_end_idx = ctx.trajectory_end_idx_list[0]
+                self._gae_estimator(ctx)
+                actor_data = ActorData(env_step=ctx.total_envstep_count, train_data=ctx.train_data)
+                task.emit(EventEnum.ACTOR_SEND_DATA.format(player=ctx.job.launch_player), actor_data)
+
+                ctx.trajectories_list = []
+                ctx.trajectory_end_idx_list = []
+                ctx.trajectories = []
+                ctx.trajectory_end_idx = None
+
+            if ctx.job_finish is True:
+                ctx.job.result = [e['result'] for e in ctx.episode_info[0]]
+                task.emit(EventEnum.ACTOR_FINISH_JOB, ctx.job)
+                ctx.episode_info = [[] for _ in range(ctx.agent_num)]
+                break