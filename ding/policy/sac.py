--- conflicted
+++ resolved
@@ -993,10 +993,7 @@
             'target_q_value',
             'alpha',
             'td_error',
-<<<<<<< HEAD
         ] + twin_critic + alpha_loss
-=======
-        ] + twin_critic + alpha_loss + value_loss
 
 
 @POLICY_REGISTRY.register('sqil_sac')
@@ -1509,5 +1506,4 @@
             'sigma',
             'q_value0',
             'q_value1',
-        ] + twin_critic + alpha_loss + value_loss + cos_similarity + entropy
->>>>>>> 8e8e53ca
+        ] + twin_critic + alpha_loss + value_loss + cos_similarity + entropy